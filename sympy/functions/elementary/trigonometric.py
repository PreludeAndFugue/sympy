from sympy.core.add import Add
from sympy.core.basic import C, sympify, cacheit
from sympy.core.singleton import S
from sympy.core.numbers import igcdex
from sympy.core.function import Function, ArgumentIndexError
from sympy.functions.elementary.miscellaneous import sqrt
from sympy.functions.elementary.exponential import log
from sympy.functions.elementary.hyperbolic import HyperbolicFunction
from sympy.utilities.iterables import numbered_symbols

###############################################################################
########################## TRIGONOMETRIC FUNCTIONS ############################
###############################################################################

class TrigonometricFunction(Function):
    """Base class for trigonometric functions. """

    unbranched = True

def _peeloff_pi(arg):
    """
    Split ARG into two parts, a "rest" and a multiple of pi/2.
    This assumes ARG to be an Add.
    The multiple of pi returned in the second position is always a Rational.

    Examples:
    >>> from sympy.functions.elementary.trigonometric import _peeloff_pi as peel
    >>> from sympy import pi
    >>> from sympy.abc import x, y
    >>> peel(x + pi/2)
    (x, pi/2)
    >>> peel(x + 2*pi/3 + pi*y)
    (x + pi*y + pi/6, pi/2)
    """
    for a in Add.make_args(arg):
        if a is S.Pi:
            K = S.One
            break
        elif a.is_Mul:
            K, p = a.as_two_terms()
            if p is S.Pi and K.is_Rational:
                break
    else:
        return arg, S.Zero

    m1 = (K % S.Half) * S.Pi
    m2 = K*S.Pi - m1
    return arg - m2, m2

def _pi_coeff(arg, cycles=1):
    """
    When arg is a Number times pi (e.g. 3*pi/2) then return the Number
    normalized to be in the range [0, 2], else None.

    When an even multiple of pi is encountered, if it is multiplying
    something with known parity then the multiple is returned as 0 otherwise
    as 2.

    Examples:
    >>> from sympy.functions.elementary.trigonometric import _pi_coeff as coeff
    >>> from sympy import pi
    >>> from sympy.abc import x, y
    >>> coeff(3*x*pi)
    3*x
    >>> coeff(11*pi/7)
    11/7
    >>> coeff(-11*pi/7)
    3/7
    >>> coeff(4*pi)
    0
    >>> coeff(5*pi)
    1
    >>> coeff(5.0*pi)
    1
    >>> coeff(5.5*pi)
    3/2
    >>> coeff(2 + pi)

    """
    arg = sympify(arg)
    if arg is S.Pi:
        return S.One
    elif not arg:
        return S.Zero
    elif arg.is_Mul:
        cx = arg.coeff(S.Pi)
        if cx:
            c, x = cx.as_coeff_Mul() # pi is not included as coeff
            if c.is_Float:
                # recast exact binary fractions to Rationals
                f = abs(c) % 1
                if f != 0:
                    p = -round(log(f, 2).evalf())
                    m = 2**p
                    cm = c*m
                    i = int(cm)
                    if i == cm:
                        c = C.Rational(i, m)
                        cx = c*x
                else:
                    c = C.Rational(int(c))
                    cx = c*x
            if x.is_integer:
                c2 = c % 2
                if c2 == 1:
                    return x
                elif not c2:
                    if x.is_even is not None: # known parity
                        return S.Zero
                    return 2*x
                else:
                    return c2*x
            return cx

class sin(TrigonometricFunction):
    """
    The sine function.

    * sin(x) -> Returns the sine of x (measured in radians)

    Notes
    =====

    * sin(x) will evaluate automatically in the case x
      is a multiple of pi, pi/2, pi/3, pi/4 and pi/6.

    Examples
    ========

    >>> from sympy import sin, pi
    >>> from sympy.abc import x
    >>> sin(x**2).diff(x)
    2*x*cos(x**2)
    >>> sin(1).diff(x)
    0
    >>> sin(pi)
    0
    >>> sin(pi/2)
    1
    >>> sin(pi/6)
    1/2

    See Also
    ========

    cos, tan, asin

    References
    ==========

    U{Definitions in trigonometry<http://planetmath.org/encyclopedia/DefinitionsInTrigonometry.html>}

    """

    nargs = 1

    def fdiff(self, argindex=1):
        if argindex == 1:
            return cos(self.args[0])
        else:
            raise ArgumentIndexError(self, argindex)

    def inverse(self, argindex=1):
        """
        Returns the inverse of this function.
        """
        return asin

    @classmethod
    def eval(cls, arg):
        if arg.is_Number:
            if arg is S.NaN:
                return S.NaN
            elif arg is S.Zero:
                return S.Zero
            elif arg is S.Infinity or arg is S.NegativeInfinity:
                return

        if arg.could_extract_minus_sign():
            return -cls(-arg)

        i_coeff = arg.as_coefficient(S.ImaginaryUnit)
        if i_coeff is not None:
            return S.ImaginaryUnit * C.sinh(i_coeff)

        pi_coeff = _pi_coeff(arg)
        if pi_coeff is not None:
            if pi_coeff.is_integer:
                return S.Zero

            if not pi_coeff.is_Rational:
                narg = pi_coeff*S.Pi
                if narg != arg:
                    return cls(narg)
                return None

            # http://code.google.com/p/sympy/issues/detail?id=2949
            # transform a sine to a cosine, to avoid redundant code
            if pi_coeff.is_Rational:
                x = pi_coeff % 2
                if x > 1:
                    return -cls((x%1)*S.Pi)
                if 2*x > 1:
                    return cls((1-x)*S.Pi)
                narg = ((pi_coeff + C.Rational(3, 2)) % 2)*S.Pi
                result = cos(narg)
                if not isinstance(result, cos):
                    return result
                if pi_coeff*S.Pi != arg:
                    return cls(pi_coeff*S.Pi)
                return None

        if arg.is_Add:
            x, m = _peeloff_pi(arg)
            if m:
                return sin(m)*cos(x)+cos(m)*sin(x)

        if arg.func is asin:
            return arg.args[0]

        if arg.func is atan:
            x = arg.args[0]
            return x / sqrt(1 + x**2)

        if arg.func is atan2:
            y, x = arg.args
            return y / sqrt(x**2 + y**2)

        if arg.func is acos:
            x = arg.args[0]
            return sqrt(1 - x**2)

        if arg.func is acot:
            x = arg.args[0]
            return 1 / (sqrt(1 + 1 / x**2) * x)

    @staticmethod
    @cacheit
    def taylor_term(n, x, *previous_terms):
        if n < 0 or n % 2 == 0:
            return S.Zero
        else:
            x = sympify(x)

            if len(previous_terms) > 2:
                p = previous_terms[-2]
                return -p * x**2 / (n*(n-1))
            else:
                return (-1)**(n//2) * x**(n)/C.factorial(n)

    def _eval_rewrite_as_exp(self, arg):
        exp, I = C.exp, S.ImaginaryUnit
        if isinstance(arg, TrigonometricFunction) or isinstance(arg, HyperbolicFunction) :
            arg = arg.func(arg.args[0]).rewrite(exp)
        return (exp(arg*I) - exp(-arg*I)) / (2*I)

    def _eval_rewrite_as_Pow(self, arg):
        if arg.func is log:
            I = S.ImaginaryUnit
            x = arg.args[0]
            return I*x**-I / 2 - I*x**I /2

    def _eval_rewrite_as_cos(self, arg):
        return -cos(arg + S.Pi/2)

    def _eval_rewrite_as_tan(self, arg):
        tan_half = tan(S.Half*arg)
        return 2*tan_half/(1 + tan_half**2)

    def _eval_rewrite_as_sincos(self, arg):
        return sin(arg)*cos(arg)/cos(arg)

    def _eval_rewrite_as_cot(self, arg):
        cot_half = cot(S.Half*arg)
        return 2*cot_half/(1 + cot_half**2)

    def _eval_rewrite_as_pow(self, arg):
        return self.rewrite(cos).rewrite(pow)

    def _eval_rewrite_as_sqrt(self, arg):
        return self.rewrite(cos).rewrite(sqrt)

    def _eval_conjugate(self):
        return self.func(self.args[0].conjugate())

    def as_real_imag(self, deep=True, **hints):
        if self.args[0].is_real:
            if deep:
                hints['complex'] = False
                return (self.expand(deep, **hints), S.Zero)
            else:
                return (self, S.Zero)
        if deep:
            re, im = self.args[0].expand(deep, **hints).as_real_imag()
        else:
            re, im = self.args[0].as_real_imag()
        return (sin(re)*C.cosh(im), cos(re)*C.sinh(im))

    def _eval_expand_trig(self, **hints):
        from sympy import expand_mul
        arg = self.args[0]
        x = None
        if arg.is_Add: # TODO, implement more if deep stuff here
            # TODO: Do this more efficiently for more than two terms
            x, y = arg.as_two_terms()
<<<<<<< HEAD
            sx = sin(x)._eval_expand_trig()
            sy = sin(y)._eval_expand_trig()
            cx = cos(x)._eval_expand_trig()
            cy = cos(y)._eval_expand_trig()
=======
            sx = sin(x, evaluate=False)._eval_expand_trig()
            sy = sin(y, evaluate=False)._eval_expand_trig()
            cx = cos(x, evaluate=False)._eval_expand_trig()
            cy = cos(y, evaluate=False)._eval_expand_trig()
>>>>>>> bc35cf9e
            return sx*cy + sy*cx
        else:
            n, x = arg.as_coeff_Mul(rational=True)
            if n.is_Integer: # n will be positive because of .eval
                # canonicalization

                # See http://mathworld.wolfram.com/Multiple-AngleFormulas.html
                if n.is_odd:
                    return (-1)**((n - 1)/2)*C.chebyshevt(n, sin(x))
                else:
                    return expand_mul((-1)**(n/2 - 1)*cos(x)*C.chebyshevu(n -
                        1, sin(x)), deep=False)
<<<<<<< HEAD
            pi_coeff = _pi_coeff(arg)
            if pi_coeff is not None:
                if pi_coeff.is_Rational:
                    return self.rewrite(sqrt)
=======
>>>>>>> bc35cf9e
        return sin(arg)

    def _eval_as_leading_term(self, x):
        arg = self.args[0].as_leading_term(x)

        if x in arg.free_symbols and C.Order(1, x).contains(arg):
            return arg
        else:
            return self.func(arg)

    def _eval_is_real(self):
        return self.args[0].is_real

    def _eval_is_bounded(self):
        arg = self.args[0]
        if arg.is_real:
            return True

    def _sage_(self):
        import sage.all as sage
        return sage.sin(self.args[0]._sage_())

class cos(TrigonometricFunction):
    """
    The cosine function.

    * cos(x) -> Returns the cosine of x (measured in radians)

    Notes
    =====

    * cos(x) will evaluate automatically in the case x
      is a multiple of pi, pi/2, pi/3, pi/4 and pi/6.

    Examples
    ========

    >>> from sympy import cos, pi
    >>> from sympy.abc import x
    >>> cos(x**2).diff(x)
    -2*x*sin(x**2)
    >>> cos(1).diff(x)
    0
    >>> cos(pi)
    -1
    >>> cos(pi/2)
    0
    >>> cos(2*pi/3)
    -1/2

    See Also
    ========

    sin, tan, acos

    References
    ==========

    U{Definitions in trigonometry<http://planetmath.org/encyclopedia/DefinitionsInTrigonometry.html>}

    """

    nargs = 1

    def fdiff(self, argindex=1):
        if argindex == 1:
            return -sin(self.args[0])
        else:
            raise ArgumentIndexError(self, argindex)

    def inverse(self, argindex=1):
        return acos

    @classmethod
    def eval(cls, arg):
        if arg.is_Number:
            if arg is S.NaN:
                return S.NaN
            elif arg is S.Zero:
                return S.One
            elif arg is S.Infinity or arg is S.NegativeInfinity:
                # In this cases, it is unclear if we should
                # return S.NaN or leave un-evaluated.  One
                # useful test case is how "limit(sin(x)/x,x,oo)"
                # is handled.
                # See test_sin_cos_with_infinity() an
                # Test for issue 209
                # http://code.google.com/p/sympy/issues/detail?id=2097
                # For now, we return un-evaluated.
                return

        if arg.could_extract_minus_sign():
            return cls(-arg)

        i_coeff = arg.as_coefficient(S.ImaginaryUnit)
        if i_coeff is not None:
            return C.cosh(i_coeff)

        pi_coeff = _pi_coeff(arg)
        if pi_coeff is not None:
            if pi_coeff.is_integer:
                return (S.NegativeOne)**pi_coeff
            if not pi_coeff.is_Rational:
                narg = pi_coeff*S.Pi
                if narg != arg:
                    return cls(narg)
                return None

            # cosine formula #####################
            # http://code.google.com/p/sympy/issues/detail?id=2949
            # explicit calculations are preformed for
            # cos(k pi / 8), cos(k pi /10), and cos(k pi / 12)
            # Some other exact values like cos(k pi/15) can be
            # calculated using a partial-fraction decomposition
            # by calling cos( X ).rewrite(sqrt)
            cst_table_some = {
                3 : S.Half,
                5 : (sqrt(5) + 1)/4,
            }
            if pi_coeff.is_Rational:
                q = pi_coeff.q
                p = pi_coeff.p % (2*q)
                if p > q:
                    narg = (pi_coeff - 1)*S.Pi
                    return -cls(narg)
                if 2*p > q:
                    narg = (1 - pi_coeff)*S.Pi
                    return -cls(narg)

                # If nested sqrt's are worse than un-evaluation
                # you can require q in (1, 2, 3, 4, 6)
                # q <= 12 returns expressions with 2 or fewer nestings.
                if q > 12:
                    return None

                if q in cst_table_some:
                    cts = cst_table_some[pi_coeff.q]
                    return C.chebyshevt(pi_coeff.p, cts).expand()

                if 0 == q % 2:
                    narg = (pi_coeff*2)*S.Pi
                    nval = cls(narg)
                    if None == nval:
                        return None
                    x = (2*pi_coeff + 1)/2
                    sign_cos = (-1)**((-1 if x < 0 else 1)*int(abs(x)))
                    return sign_cos*sqrt( (1 + nval)/2 )
            return None

        if arg.is_Add:
            x, m = _peeloff_pi(arg)
            if m:
                return cos(m)*cos(x)-sin(m)*sin(x)

        if arg.func is acos:
            return arg.args[0]

        if arg.func is atan:
            x = arg.args[0]
            return 1 / sqrt(1 + x**2)

        if arg.func is atan2:
            y, x = arg.args
            return x / sqrt(x**2 + y**2)

        if arg.func is asin:
            x = arg.args[0]
            return sqrt(1 - x ** 2)

        if arg.func is acot:
            x = arg.args[0]
            return 1 / sqrt(1 + 1 / x**2)

    @staticmethod
    @cacheit
    def taylor_term(n, x, *previous_terms):
        if n < 0 or n % 2 == 1:
            return S.Zero
        else:
            x = sympify(x)

            if len(previous_terms) > 2:
                p = previous_terms[-2]
                return -p * x**2 / (n*(n-1))
            else:
                return (-1)**(n//2)*x**(n)/C.factorial(n)

    def _eval_rewrite_as_exp(self, arg):
        exp, I = C.exp, S.ImaginaryUnit
        if isinstance(arg, TrigonometricFunction) or isinstance(arg, HyperbolicFunction) :
            arg = arg.func(arg.args[0]).rewrite(exp)
        return (exp(arg*I) + exp(-arg*I)) / 2

    def _eval_rewrite_as_Pow(self, arg):
        if arg.func is log:
            I = S.ImaginaryUnit
            x = arg.args[0]
            return x**I/2 + x**-I/2

    def _eval_rewrite_as_sin(self, arg):
        return sin(arg + S.Pi/2)

    def _eval_rewrite_as_tan(self, arg):
        tan_half = tan(S.Half*arg)**2
        return (1-tan_half)/(1+tan_half)

    def _eval_rewrite_as_sincos(self, arg):
        return sin(arg)*cos(arg)/sin(arg)

    def _eval_rewrite_as_cot(self, arg):
        cot_half = cot(S.Half*arg)**2
        return (cot_half-1)/(cot_half+1)

    def _eval_rewrite_as_pow(self, arg):
         return self._eval_rewrite_as_sqrt(arg)

    def _eval_rewrite_as_sqrt(self, arg):
        _EXPAND_INTS = False
        def migcdex(x):
            # recursive calcuation of gcd and linear combination
            # for a sequence of integers.
            # Given  (x1, x2, x3)
            # Returns (y1, y1, y3, g)
            # such that g is the gcd and x1*y1+x2*y2+x3*y3 - g = 0
            # Note, that this is only one such linear combination.
            if len(x) == 1:
                return (1, x[0])
            if len(x) == 2:
                return igcdex(x[0], x[-1])
            g = migcdex(x[1:])
            u, v, h = igcdex(x[0], g[-1])
            return tuple([u] + [v*i for i in g[0:-1] ] + [h])
        def ipartfrac(r, factors = None):
            if isinstance(r, int):
                return r
            assert isinstance(r, C.Rational)
            n = r.q
            if 2 > r.q*r.q:
                return r.q

            if None == factors:
                a = [n/x**y for x, y in factorint(r.q).iteritems()]
            else:
                a = [n/x for x in factors]
            if len(a) == 1:
                return [ r ]
            h = migcdex(a)
            ans = [ r.p*C.Rational(i*j, r.q) for i, j in zip(h[:-1], a) ]
            assert r == sum(ans)
            return ans
        pi_coeff = _pi_coeff(arg)
        if pi_coeff is None:
            return None

        assert not pi_coeff.is_integer, "should have been simplified already"

        if not pi_coeff.is_Rational:
            return None

        cst_table_some = {
            3 : S.Half,
            5 : (sqrt(5) + 1)/4,
            17 : sqrt((15 + sqrt(17))/32 + sqrt(2)*(sqrt(17 - sqrt(17)) + \
                sqrt(sqrt(2)*(-8*sqrt(17 + sqrt(17)) - (1 - sqrt(17)) \
                *sqrt(17 - sqrt(17))) + 6*sqrt(17) + 34))/32)
            # 65537 and 257 are the only other known Fermat primes
            # Please add if you would like them
        }
        def fermatCoords(n):
            assert isinstance(n, int)
            assert n > 0
            if n == 1 or 0 == n % 2:
                return False
            primes = dict( [(p, 0) for p in cst_table_some ] )
            assert 1 not in primes
            for p_i in primes:
                while 0 == n % p_i:
                    n = n/p_i
                    primes[p_i] += 1
            if 1 != n:
                return False
            if max(primes.values()) > 1:
                return False
            return tuple([ p for p in primes if primes[p] == 1])

        if pi_coeff.q in cst_table_some:
            return C.chebyshevt(pi_coeff.p, cst_table_some[pi_coeff.q]).expand()

        if 0 == pi_coeff.q % 2: # recursively remove powers of 2
            narg = (pi_coeff*2)*S.Pi
            nval = cos(narg)
            if None == nval:
                return None
            nval = nval.rewrite(sqrt)
            if not _EXPAND_INTS:
                if (isinstance(nval, cos) or isinstance(-nval, cos)):
                    return None
            x = (2*pi_coeff+1)/2
            sign_cos = (-1)**((-1 if x < 0 else 1)*int(abs(x)))
            return sign_cos*sqrt( (1+nval)/2 )

        FC = fermatCoords(pi_coeff.q)
        if FC:
            decomp = ipartfrac(pi_coeff, FC)
            X=[(x[1], x[0]*S.Pi) for x in zip(decomp, numbered_symbols('z'))]
            pcls = cos(sum([x[0] for x in X]))._eval_expand_trig().subs(X)
            return pcls.rewrite(sqrt)
        if _EXPAND_INTS:
            decomp = ipartfrac(pi_coeff)
            X=[(x[1], x[0]*S.Pi) for x in zip(decomp, numbered_symbols('z'))]
            pcls = cos(sum([x[0] for x in X]))._eval_expand_trig().subs(X)
            return pcls
        return None

    def _eval_conjugate(self):
        return self.func(self.args[0].conjugate())

    def as_real_imag(self, deep=True, **hints):
        if self.args[0].is_real:
            if deep:
                hints['complex'] = False
                return (self.expand(deep, **hints), S.Zero)
            else:
                return (self, S.Zero)
        if deep:
            re, im = self.args[0].expand(deep, **hints).as_real_imag()
        else:
            re, im = self.args[0].as_real_imag()
        return (cos(re)*C.cosh(im), -sin(re)*C.sinh(im))

    def _eval_expand_trig(self, **hints):
        arg = self.args[0]
        x = None
        if arg.is_Add: # TODO: Do this more efficiently for more than two terms
            x, y = arg.as_two_terms()
<<<<<<< HEAD
            sx = sin(x)._eval_expand_trig()
            sy = sin(y)._eval_expand_trig()
            cx = cos(x)._eval_expand_trig()
            cy = cos(y)._eval_expand_trig()
=======
            sx = sin(x, evaluate=False)._eval_expand_trig()
            sy = sin(y, evaluate=False)._eval_expand_trig()
            cx = cos(x, evaluate=False)._eval_expand_trig()
            cy = cos(y, evaluate=False)._eval_expand_trig()
>>>>>>> bc35cf9e
            return cx*cy - sx*sy
        else:
            coeff, terms = arg.as_coeff_Mul(rational=True)
            if coeff.is_Integer:
                return C.chebyshevt(coeff, cos(terms))
            pi_coeff = _pi_coeff(arg)
            if pi_coeff is not None:
                if pi_coeff.is_Rational:
                    return self.rewrite(sqrt)
        return cos(arg)

    def _eval_as_leading_term(self, x):
        arg = self.args[0].as_leading_term(x)

        if x in arg.free_symbols and C.Order(1, x).contains(arg):
            return S.One
        else:
            return self.func(arg)

    def _eval_is_real(self):
        return self.args[0].is_real

    def _eval_is_bounded(self):
        arg = self.args[0]

        if arg.is_real:
            return True

    def _sage_(self):
        import sage.all as sage
        return sage.cos(self.args[0]._sage_())

class sec(TrigonometricFunction):    #TODO implement rest all functions for sec. see cos, sin, tan.

    def _eval_rewrite_as_cos(self,arg):
        return (1/cos(arg))

    def _eval_rewrite_as_sincos(self, arg):
        return sin(arg)/(cos(arg)*sin(arg))

class csc(TrigonometricFunction):    #TODO implement rest all functions for csc. see cos, sin, tan.

    def _eval_rewrite_as_sin(self,arg):
        return (1/sin(arg))

    def _eval_rewrite_as_sincos(self, arg):
        return cos(arg)/(sin(arg)*cos(arg))

class tan(TrigonometricFunction):
    """
    tan(x) -> Returns the tangent of x (measured in radians)

    Notes
    =====

    * tan(x) will evaluate automatically in the case x is a
      multiple of pi.

    Examples
    ========

    >>> from sympy import tan
    >>> from sympy.abc import x
    >>> tan(x**2).diff(x)
    2*x*(tan(x**2)**2 + 1)
    >>> tan(1).diff(x)
    0

    See Also
    ========

    sin, cos, atan

    References
    ==========

    U{Definitions in trigonometry<http://planetmath.org/encyclopedia/DefinitionsInTrigonometry.html>}

    """

    nargs = 1

    def fdiff(self, argindex=1):
        if argindex==1:
            return S.One + self**2
        else:
            raise ArgumentIndexError(self, argindex)

    def inverse(self, argindex=1):
        """
        Returns the inverse of this function.
        """
        return atan

    @classmethod
    def eval(cls, arg):
        if arg.is_Number:
            if arg is S.NaN:
                return S.NaN
            elif arg is S.Zero:
                return S.Zero

        if arg.could_extract_minus_sign():
            return -cls(-arg)

        i_coeff = arg.as_coefficient(S.ImaginaryUnit)
        if i_coeff is not None:
            return S.ImaginaryUnit * C.tanh(i_coeff)

        pi_coeff = _pi_coeff(arg, 2)
        if pi_coeff is not None:
            if pi_coeff.is_integer:
                return S.Zero

            if not pi_coeff.is_Rational:
                narg = pi_coeff*S.Pi
                if narg != arg:
                    return cls(narg)
                return None

            cst_table = {
                2 : S.ComplexInfinity,
                3 : sqrt(3),
                4 : S.One,
                6 : 1 / sqrt(3),
            }

            try:
                result = cst_table[pi_coeff.q]

                if (2*pi_coeff.p // pi_coeff.q) % 4 in (1, 3):
                    return -result
                else:
                    return result
            except KeyError:
                if pi_coeff.p > pi_coeff.q:
                    p, q = pi_coeff.p % pi_coeff.q, pi_coeff.q
                    if 2 * p > q:
                        return -cls(C.Rational(q - p, q)*S.Pi)
                    return cls(C.Rational(p, q)*S.Pi)
                else:
                    newarg = pi_coeff*S.Pi
                    if newarg != arg:
                        return cls(newarg)
                    return None

        if arg.is_Add:
            x, m = _peeloff_pi(arg)
            if m:
                if (m*2/S.Pi) % 2 == 0:
                    return tan(x)
                else:
                    return -cot(x)

        if arg.func is atan:
            return arg.args[0]

        if arg.func is atan2:
            y, x = arg.args
            return y/x

        if arg.func is asin:
            x = arg.args[0]
            return x / sqrt(1 - x**2)

        if arg.func is acos:
            x = arg.args[0]
            return sqrt(1 - x**2) / x

        if arg.func is acot:
            x = arg.args[0]
            return 1 / x

    @staticmethod
    @cacheit
    def taylor_term(n, x, *previous_terms):
        if n < 0 or n % 2 == 0:
            return S.Zero
        else:
            x = sympify(x)

            a, b = ((n-1)//2), 2**(n+1)

            B = C.bernoulli(n+1)
            F = C.factorial(n+1)

            return (-1)**a * b*(b-1) * B/F * x**n

    def _eval_nseries(self, x, n, logx):
        i = self.args[0].limit(x, 0)*2/S.Pi
        if i and i.is_Integer:
            return self.rewrite(cos)._eval_nseries(x, n=n, logx=logx)
        return Function._eval_nseries(self, x, n=n, logx=logx)

    def _eval_rewrite_as_Pow(self, arg):
        if arg.func is log:
            I = S.ImaginaryUnit
            x = arg.args[0]
            return I*(x**-I - x**I)/(x**-I + x**I)

    def _eval_conjugate(self):
        return self.func(self.args[0].conjugate())

    def as_real_imag(self, deep=True, **hints):
        if self.args[0].is_real:
            if deep:
                hints['complex'] = False
                return (self.expand(deep, **hints), S.Zero)
            else:
                return (self, S.Zero)
        if deep:
            re, im = self.args[0].expand(deep, **hints).as_real_imag()
        else:
            re, im = self.args[0].as_real_imag()
        denom = cos(re)**2 + C.sinh(im)**2
        return (sin(re)*cos(re)/denom, C.sinh(im)*C.cosh(im)/denom)

    # TODO: Implement _eval_expand_trig

    def _eval_rewrite_as_exp(self, arg):
        exp, I = C.exp, S.ImaginaryUnit
        if isinstance(arg, TrigonometricFunction) or isinstance(arg, HyperbolicFunction) :
            arg = arg.func(arg.args[0]).rewrite(exp)
        neg_exp, pos_exp = exp(-arg*I), exp(arg*I)
        return I*(neg_exp-pos_exp)/(neg_exp+pos_exp)

    def _eval_rewrite_as_sin(self, x):
        return 2*sin(x)**2/sin(2*x)

    def _eval_rewrite_as_cos(self, x):
        return -cos(x + S.Pi/2)/cos(x)

    def _eval_rewrite_as_sincos(self, arg):
        return sin(arg)/cos(arg)

    def _eval_rewrite_as_cot(self, arg):
        return 1/cot(arg)

    def _eval_as_leading_term(self, x):
        arg = self.args[0].as_leading_term(x)

        if x in arg.free_symbols and C.Order(1, x).contains(arg):
            return arg
        else:
            return self.func(arg)

    def _eval_is_real(self):
        return self.args[0].is_real

    def _eval_is_bounded(self):
        arg = self.args[0]

        if arg.is_imaginary:
            return True

    def _sage_(self):
        import sage.all as sage
        return sage.tan(self.args[0]._sage_())

class cot(TrigonometricFunction):
    """
    cot(x) -> Returns the cotangent of x (measured in radians)
    """

    nargs = 1

    def fdiff(self, argindex=1):
        if argindex == 1:
            return S.NegativeOne - self**2
        else:
            raise ArgumentIndexError(self, argindex)

    def inverse(self, argindex=1):
        """
        Return the inverse of this function.
        """
        return acot

    @classmethod
    def eval(cls, arg):
        if arg.is_Number:
            if arg is S.NaN:
                return S.NaN
            if arg is S.Zero:
                return S.ComplexInfinity

        if arg.could_extract_minus_sign():
            return -cls(-arg)

        i_coeff = arg.as_coefficient(S.ImaginaryUnit)
        if i_coeff is not None:
            return -S.ImaginaryUnit * C.coth(i_coeff)

        pi_coeff = _pi_coeff(arg, 2)
        if pi_coeff is not None:
            if pi_coeff.is_integer:
                return S.ComplexInfinity

            if not pi_coeff.is_Rational:
                narg = pi_coeff*S.Pi
                if narg != arg:
                    return cls(narg)
                return None

            cst_table = {
                2 : S.Zero,
                3 : 1 / sqrt(3),
                4 : S.One,
                6 : sqrt(3)
            }

            try:
                result = cst_table[pi_coeff.q]

                if (2*pi_coeff.p // pi_coeff.q) % 4 in (1, 3):
                    return -result
                else:
                    return result
            except KeyError:
                if pi_coeff.p > pi_coeff.q:
                    p, q = pi_coeff.p % pi_coeff.q, pi_coeff.q
                    if 2 * p > q:
                        return -cls(C.Rational(q - p, q)*S.Pi)
                    return cls(C.Rational(p, q)*S.Pi)
                else:
                    newarg = pi_coeff*S.Pi
                    if newarg != arg:
                        return cls(newarg)
                    return None

        if arg.is_Add:
            x, m = _peeloff_pi(arg)
            if m:
                if (m*2/S.Pi) % 2 == 0:
                    return cot(x)
                else:
                    return -tan(x)

        if arg.func is acot:
            return arg.args[0]

        if arg.func is atan:
            x = arg.args[0]
            return 1 / x

        if arg.func is atan2:
            y, x = arg.args
            return x/y

        if arg.func is asin:
            x = arg.args[0]
            return sqrt(1 - x**2) / x

        if arg.func is acos:
            x = arg.args[0]
            return x / sqrt(1 - x**2)

    @staticmethod
    @cacheit
    def taylor_term(n, x, *previous_terms):
        if n == 0:
            return 1 / sympify(x)
        elif n < 0 or n % 2 == 0:
            return S.Zero
        else:
            x = sympify(x)

            B = C.bernoulli(n+1)
            F = C.factorial(n+1)

            return (-1)**((n+1)//2) * 2**(n+1) * B/F * x**n

    def _eval_nseries(self, x, n, logx):
        i = self.args[0].limit(x, 0)/S.Pi
        if i and i.is_Integer:
            return self.rewrite(cos)._eval_nseries(x, n=n, logx=logx)
        return Function._eval_nseries(self, x, n=n, logx=logx)

    def _eval_conjugate(self):
        assert len(self.args) == 1
        return self.func(self.args[0].conjugate())

    def as_real_imag(self, deep=True, **hints):
        if self.args[0].is_real:
            if deep:
                hints['complex'] = False
                return (self.expand(deep, **hints), S.Zero)
            else:
                return (self, S.Zero)
        if deep:
            re, im = self.args[0].expand(deep, **hints).as_real_imag()
        else:
            re, im = self.args[0].as_real_imag()
        denom = sin(re)**2 + C.sinh(im)**2
        return (sin(re)*cos(re)/denom, -C.sinh(im)*C.cosh(im)/denom)

    def _eval_rewrite_as_exp(self, arg):
        exp, I = C.exp, S.ImaginaryUnit
        if isinstance(arg, TrigonometricFunction) or isinstance(arg, HyperbolicFunction) :
            arg = arg.func(arg.args[0]).rewrite(exp)
        neg_exp, pos_exp = exp(-arg*I), exp(arg*I)
        return I*(pos_exp+neg_exp)/(pos_exp-neg_exp)

    def _eval_rewrite_as_Pow(self, arg):
        if arg.func is log:
            I = S.ImaginaryUnit
            x = arg.args[0]
            return -I*(x**-I + x**I)/(x**-I - x**I)

    def _eval_rewrite_as_sin(self, x):
        return 2*sin(2*x)/sin(x)**2

    def _eval_rewrite_as_cos(self, x):
        return -cos(x)/cos(x + S.Pi/2)

    def _eval_rewrite_as_sincos(self, arg):
        return cos(arg)/sin(arg)

    def _eval_rewrite_as_tan(self, arg):
        return 1/tan(arg)

    def _eval_as_leading_term(self, x):
        arg = self.args[0].as_leading_term(x)

        if x in arg.free_symbols and C.Order(1, x).contains(arg):
            return 1/arg
        else:
            return self.func(arg)

    def _eval_is_real(self):
        return self.args[0].is_real

    def _sage_(self):
        import sage.all as sage
        return sage.cot(self.args[0]._sage_())

###############################################################################
########################### TRIGONOMETRIC INVERSES ############################
###############################################################################

class asin(Function):
    """
    asin(x) -> Returns the arc sine of x (measured in radians)

    Notes
    =====

    * asin(x) will evaluate automatically in the cases
      oo, -oo, 0, 1, -1

    Examples
    ========

    >>> from sympy import asin, oo, pi
    >>> asin(1)
    pi/2
    >>> asin(-1)
    -pi/2

    See Also
    ========

    acos, atan, sin
    """

    nargs = 1

    def fdiff(self, argindex=1):
        if argindex == 1:
            return 1/sqrt(1 - self.args[0]**2)
        else:
            raise ArgumentIndexError(self, argindex)

    @classmethod
    def eval(cls, arg):
        if arg.is_Number:
            if arg is S.NaN:
                return S.NaN
            elif arg is S.Infinity:
                return S.NegativeInfinity * S.ImaginaryUnit
            elif arg is S.NegativeInfinity:
                return S.Infinity * S.ImaginaryUnit
            elif arg is S.Zero:
                return S.Zero
            elif arg is S.One:
                return S.Pi / 2
            elif arg is S.NegativeOne:
                return -S.Pi / 2

        if arg.could_extract_minus_sign():
            return -cls(-arg)

        if arg.is_number:
            cst_table = {
                sqrt(3)/2  : 3,
                -sqrt(3)/2 : -3,
                sqrt(2)/2  : 4,
                -sqrt(2)/2 : -4,
                1/sqrt(2)  : 4,
                -1/sqrt(2) : -4,
                sqrt((5-sqrt(5))/8) : 5,
                -sqrt((5-sqrt(5))/8) : -5,
                S.Half     : 6,
                -S.Half    : -6,
                sqrt(2-sqrt(2))/2 : 8,
                -sqrt(2-sqrt(2))/2 : -8,
                (sqrt(5)-1)/4 : 10,
                (1-sqrt(5))/4 : -10,
                (sqrt(3)-1)/sqrt(2**3) : 12,
                (1-sqrt(3))/sqrt(2**3) : -12,
                (sqrt(5)+1)/4 : S(10)/3,
                -(sqrt(5)+1)/4 : -S(10)/3
                }

            if arg in cst_table:
                return S.Pi / cst_table[arg]

        i_coeff = arg.as_coefficient(S.ImaginaryUnit)
        if i_coeff is not None:
            return S.ImaginaryUnit * C.asinh(i_coeff)

    @staticmethod
    @cacheit
    def taylor_term(n, x, *previous_terms):
        if n < 0 or n % 2 == 0:
            return S.Zero
        else:
            x = sympify(x)
            if len(previous_terms) >= 2 and n > 2:
                p = previous_terms[-2]
                return p * (n-2)**2/(n*(n-1)) * x**2
            else:
                k = (n - 1) // 2
                R = C.RisingFactorial(S.Half, k)
                F = C.factorial(k)
                return R / F * x**n / n

    def _eval_as_leading_term(self, x):
        arg = self.args[0].as_leading_term(x)

        if x in arg.free_symbols and C.Order(1, x).contains(arg):
            return arg
        else:
            return self.func(arg)

    def _eval_rewrite_as_acos(self, x):
        return S.Pi/2 - acos(x)

    def _eval_rewrite_as_atan(self, x):
        return 2*atan(x/(1 + sqrt(1 - x**2)))

    def _eval_rewrite_as_log(self, x):
        return -S.ImaginaryUnit*C.log(S.ImaginaryUnit*x + sqrt(1-x**2))

    def _eval_is_real(self):
        return self.args[0].is_real and (self.args[0]>=-1 and self.args[0]<=1)

    def _sage_(self):
        import sage.all as sage
        return sage.asin(self.args[0]._sage_())

class acos(Function):
    """
    acos(x) -> Returns the arc cosine of x (measured in radians)

    Notes
    =====

    * acos(x) will evaluate automatically in the cases
      oo, -oo, 0, 1, -1

    Examples
    ========

    >>> from sympy import acos, oo, pi
    >>> acos(1)
    0
    >>> acos(0)
    pi/2
    >>> acos(oo)
    oo*I

    See Also
    ========

    asin, atan, cos
    """

    nargs = 1

    def fdiff(self, argindex=1):
        if argindex == 1:
            return -1/sqrt(1 - self.args[0]**2)
        else:
            raise ArgumentIndexError(self, argindex)

    @classmethod
    def eval(cls, arg):
        if arg.is_Number:
            if arg is S.NaN:
                return S.NaN
            elif arg is S.Infinity:
                return S.Infinity * S.ImaginaryUnit
            elif arg is S.NegativeInfinity:
                return S.NegativeInfinity * S.ImaginaryUnit
            elif arg is S.Zero:
                return S.Pi / 2
            elif arg is S.One:
                return S.Zero
            elif arg is S.NegativeOne:
                return S.Pi

        if arg.is_number:
            cst_table = {
                S.Half     : S.Pi/3,
                -S.Half    : 2*S.Pi/3,
                sqrt(2)/2  : S.Pi/4,
                -sqrt(2)/2 : 3*S.Pi/4,
                1/sqrt(2)  : S.Pi/4,
                -1/sqrt(2) : 3*S.Pi/4,
                sqrt(3)/2  : S.Pi/6,
                -sqrt(3)/2 : 5*S.Pi/6,
                }

            if arg in cst_table:
                return cst_table[arg]


    @staticmethod
    @cacheit
    def taylor_term(n, x, *previous_terms):
        if n == 0:
            return S.Pi / 2
        elif n < 0 or n % 2 == 0:
            return S.Zero
        else:
            x = sympify(x)
            if len(previous_terms) >= 2 and n > 2:
                p = previous_terms[-2]
                return p * (n-2)**2/(n*(n-1)) * x**2
            else:
                k = (n - 1) // 2
                R = C.RisingFactorial(S.Half, k)
                F = C.factorial(k)
                return -R / F * x**n / n

    def _eval_as_leading_term(self, x):
        arg = self.args[0].as_leading_term(x)

        if x in arg.free_symbols and C.Order(1, x).contains(arg):
            return arg
        else:
            return self.func(arg)

    def _eval_is_real(self):
        return self.args[0].is_real and (self.args[0]>=-1 and self.args[0]<=1)

    def _eval_rewrite_as_log(self, x):
        return S.Pi/2 + S.ImaginaryUnit * C.log(S.ImaginaryUnit * x + sqrt(1 - x**2))

    def _eval_rewrite_as_asin(self, x):
        return S.Pi/2 - asin(x)

    def _eval_rewrite_as_atan(self, x):
        if x > -1 and x <= 1:
            return 2 * atan(sqrt(1 - x**2)/(1 + x))
        else:
            raise ValueError("The argument must be bounded in the interval (-1,1]")

    def _sage_(self):
        import sage.all as sage
        return sage.acos(self.args[0]._sage_())

class atan(Function):
    """
    atan(x) -> Returns the arc tangent of x (measured in radians)

    Notes
    =====

    * atan(x) will evaluate automatically in the cases
      oo, -oo, 0, 1, -1

    Examples
    ========

    >>> from sympy import atan, oo, pi
    >>> atan(0)
    0
    >>> atan(1)
    pi/4
    >>> atan(oo)
    pi/2

    See Also
    ========

    acos, asin, tan
    """

    nargs = 1

    def fdiff(self, argindex=1):
        if argindex == 1:
            return 1/(1+self.args[0]**2)
        else:
            raise ArgumentIndexError(self, argindex)

    @classmethod
    def eval(cls, arg):
        if arg.is_Number:
            if arg is S.NaN:
                return S.NaN
            elif arg is S.Infinity:
                return S.Pi / 2
            elif arg is S.NegativeInfinity:
                return -S.Pi / 2
            elif arg is S.Zero:
                return S.Zero
            elif arg is S.One:
                return S.Pi / 4
            elif arg is S.NegativeOne:
                return -S.Pi / 4
        if arg.could_extract_minus_sign():
            return -cls(-arg)

        if arg.is_number:
            cst_table = {
                sqrt(3)/3  : 6,
                -sqrt(3)/3 : -6,
                1/sqrt(3)  : 6,
                -1/sqrt(3) : -6,
                sqrt(3)    : 3,
                -sqrt(3)   : -3,
                (1+sqrt(2)) : S(8)/3,
                -(1+sqrt(2)) : S(8)/3,
                (sqrt(2)-1) : 8,
                (1-sqrt(2)) : -8,
                sqrt((5+2*sqrt(5))) : S(5)/2,
                -sqrt((5+2*sqrt(5))) : -S(5)/2,
                (2-sqrt(3)) : 12,
                -(2-sqrt(3)) : -12
                }

            if arg in cst_table:
                return S.Pi / cst_table[arg]

        i_coeff = arg.as_coefficient(S.ImaginaryUnit)
        if i_coeff is not None:
            return S.ImaginaryUnit * C.atanh(i_coeff)



    @staticmethod
    @cacheit
    def taylor_term(n, x, *previous_terms):
        if n < 0 or n % 2 == 0:
            return S.Zero
        else:
            x = sympify(x)
            return (-1)**((n-1)//2) * x**n / n

    def _eval_as_leading_term(self, x):
        arg = self.args[0].as_leading_term(x)

        if x in arg.free_symbols and C.Order(1, x).contains(arg):
            return arg
        else:
            return self.func(arg)

    def _eval_is_real(self):
        return self.args[0].is_real

    def _eval_rewrite_as_log(self, x):
        return S.ImaginaryUnit/2 * \
               (C.log((S(1) - S.ImaginaryUnit * x)/(S(1) + S.ImaginaryUnit * x)))

    def _eval_aseries(self, n, args0, x, logx):
        if args0[0] == S.Infinity:
            return S.Pi/2 - atan(1/self.args[0])
        elif args0[0] == S.NegativeInfinity:
            return -S.Pi/2 - atan(1/self.args[0])
        else:
            return super(atan, self)._eval_aseries(n, args0, x, logx)

    def _sage_(self):
        import sage.all as sage
        return sage.atan(self.args[0]._sage_())

class acot(Function):
    """
    acot(x) -> Returns the arc cotangent of x (measured in radians)
    """

    nargs = 1

    def fdiff(self, argindex=1):
        if argindex == 1:
            return -1 / (1+self.args[0]**2)
        else:
            raise ArgumentIndexError(self, argindex)

    @classmethod
    def eval(cls, arg):
        if arg.is_Number:
            if arg is S.NaN:
                return S.NaN
            elif arg is S.Infinity:
                return S.Zero
            elif arg is S.NegativeInfinity:
                return S.Zero
            elif arg is S.Zero:
                return S.Pi/ 2
            elif arg is S.One:
                return S.Pi / 4
            elif arg is S.NegativeOne:
                return -S.Pi / 4

        if arg.could_extract_minus_sign():
            return -cls(-arg)

        if arg.is_number:
            cst_table = {
                sqrt(3)/3  : 3,
                -sqrt(3)/3 : -3,
                1/sqrt(3)  : 3,
                -1/sqrt(3) : -3,
                sqrt(3)    : 6,
                -sqrt(3)   : -6,
                (1+sqrt(2)) : 8,
                -(1+sqrt(2)) : -8,
                (1-sqrt(2)) : -S(8)/3,
                (sqrt(2)-1) : S(8)/3,
                sqrt(5+2*sqrt(5)) : 10,
                -sqrt(5+2*sqrt(5)) : -10,
                (2+sqrt(3)) : 12,
                -(2+sqrt(3)) : -12,
                (2-sqrt(3)) : S(12)/5,
                -(2-sqrt(3)) : -S(12)/5,
                }

            if arg in cst_table:
                return S.Pi / cst_table[arg]

        i_coeff = arg.as_coefficient(S.ImaginaryUnit)
        if i_coeff is not None:
            return -S.ImaginaryUnit * C.acoth(i_coeff)

    @staticmethod
    @cacheit
    def taylor_term(n, x, *previous_terms):
        if n == 0:
            return S.Pi / 2 # FIX THIS
        elif n < 0 or n % 2 == 0:
            return S.Zero
        else:
            x = sympify(x)
            return (-1)**((n+1)//2) * x**n / n

    def _eval_as_leading_term(self, x):
        arg = self.args[0].as_leading_term(x)

        if x in arg.free_symbols and C.Order(1, x).contains(arg):
            return arg
        else:
            return self.func(arg)

    def _eval_is_real(self):
        return self.args[0].is_real

    def _eval_aseries(self, n, args0, x, logx):
        if args0[0] == S.Infinity:
            return S.Pi/2 - acot(1/self.args[0])
        elif args0[0] == S.NegativeInfinity:
            return 3*S.Pi/2 - acot(1/self.args[0])
        else:
            return super(atan, self)._eval_aseries(n, args0, x, logx)

    def _sage_(self):
        import sage.all as sage
        return sage.acot(self.args[0]._sage_())

    def _eval_rewrite_as_log(self, x):
        return S.ImaginaryUnit/2 * \
               (C.log((x - S.ImaginaryUnit)/(x + S.ImaginaryUnit)))

class atan2(Function):
    """
    atan2(y,x) -> Returns the atan(y/x) taking two arguments y and x.
    Signs of both y and x are considered to determine the appropriate
    quadrant of atan(y/x). The range is (-pi, pi].
    """

    nargs = 2

    @classmethod
    def eval(cls, y, x):
        sign_y = C.sign(y)

        if y.is_zero:
            if x.is_positive:
                return S.Zero
            elif x.is_zero:
                return S.NaN
            elif x.is_negative:
                return S.Pi
        elif x.is_zero:
            if sign_y.is_Number:
                return sign_y * S.Pi/2
        elif x.is_zero is False:
            abs_yx = C.Abs(y/x)
            if sign_y.is_Number and abs_yx.is_number:
                phi = C.atan(abs_yx)
                if x.is_positive:
                    return sign_y * phi
                else:
                    return sign_y * (S.Pi - phi)

    def _eval_is_real(self):
        return self.args[0].is_real and self.args[1].is_real

    def fdiff(self, argindex):
        x, y = self.args
        if argindex == 1:
            return y/(x**2 + y**2)
        elif argindex == 2:
            return -x/(x**2 + y**2)
        else:
            raise ArgumentIndexError(self, argindex)

    def _sage_(self):
        import sage.all as sage
        return sage.atan2(self.args[0]._sage_(), self.args[1]._sage_())<|MERGE_RESOLUTION|>--- conflicted
+++ resolved
@@ -303,17 +303,10 @@
         if arg.is_Add: # TODO, implement more if deep stuff here
             # TODO: Do this more efficiently for more than two terms
             x, y = arg.as_two_terms()
-<<<<<<< HEAD
-            sx = sin(x)._eval_expand_trig()
-            sy = sin(y)._eval_expand_trig()
-            cx = cos(x)._eval_expand_trig()
-            cy = cos(y)._eval_expand_trig()
-=======
             sx = sin(x, evaluate=False)._eval_expand_trig()
             sy = sin(y, evaluate=False)._eval_expand_trig()
             cx = cos(x, evaluate=False)._eval_expand_trig()
             cy = cos(y, evaluate=False)._eval_expand_trig()
->>>>>>> bc35cf9e
             return sx*cy + sy*cx
         else:
             n, x = arg.as_coeff_Mul(rational=True)
@@ -326,13 +319,10 @@
                 else:
                     return expand_mul((-1)**(n/2 - 1)*cos(x)*C.chebyshevu(n -
                         1, sin(x)), deep=False)
-<<<<<<< HEAD
             pi_coeff = _pi_coeff(arg)
             if pi_coeff is not None:
                 if pi_coeff.is_Rational:
                     return self.rewrite(sqrt)
-=======
->>>>>>> bc35cf9e
         return sin(arg)
 
     def _eval_as_leading_term(self, x):
@@ -668,17 +658,10 @@
         x = None
         if arg.is_Add: # TODO: Do this more efficiently for more than two terms
             x, y = arg.as_two_terms()
-<<<<<<< HEAD
-            sx = sin(x)._eval_expand_trig()
-            sy = sin(y)._eval_expand_trig()
-            cx = cos(x)._eval_expand_trig()
-            cy = cos(y)._eval_expand_trig()
-=======
             sx = sin(x, evaluate=False)._eval_expand_trig()
             sy = sin(y, evaluate=False)._eval_expand_trig()
             cx = cos(x, evaluate=False)._eval_expand_trig()
             cy = cos(y, evaluate=False)._eval_expand_trig()
->>>>>>> bc35cf9e
             return cx*cy - sx*sy
         else:
             coeff, terms = arg.as_coeff_Mul(rational=True)
