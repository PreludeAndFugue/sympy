--- conflicted
+++ resolved
@@ -102,17 +102,11 @@
         a**Q(3, 2), x) == 729*x**4 - 506898*x**2 + 84604519
 
     # issue 2895
-<<<<<<< HEAD
     eq = S('''
         -1/(800*sqrt(-1/240 + 1/(18000*(-1/17280000 +
         sqrt(15)*I/28800000)**(1/3)) + 2*(-1/17280000 +
         sqrt(15)*I/28800000)**(1/3)))''')
     assert minimal_polynomial(eq, x) == 8000*x**2 - 1
-
-=======
-    ex = S('-1/(800*sqrt(-1/240 + 1/(18000*(-1/17280000 + sqrt(15)*I/28800000)**(1/3)) + 2*(-1/17280000 + sqrt(15)*I/28800000)**(1/3)))')
-    mp = minimal_polynomial(ex, x)
-    assert mp == 8000*x**2 - 1
 
     ex = 1 + sqrt(2) + sqrt(3)
     mp = minimal_polynomial(ex, x)
@@ -129,11 +123,13 @@
     mp = minimal_polynomial(p, x)
     assert mp == x**8 - 512*x**7 - 118208*x**6 + 31131136*x**5 + 647362560*x**4 - 56026611712*x**3 + 116994310144*x**2 + 404854931456*x - 27216576512
 
+
 def test_minimal_polynomial_hi_prec():
     p = 1/sqrt(1 - 9*sqrt(2) + 7*sqrt(3) + S(1)/10**30)
     mp = minimal_polynomial(p, x)
     # checked with Wolfram Alpha
     assert mp.coeff(x**6) == -1232000000000000000000000000001223999999999999999999999999999987999999999999999999999999999996000000000000000000000000000000
+
 
 def test_minimal_polynomial_sq():
     from sympy import Add, expand_multinomial
@@ -146,7 +142,7 @@
     p = Add(*[sqrt(i) for i in range(1, 12)])
     mp = minimal_polynomial(p, x)
     assert mp.subs({x: 0}) == -71965773323122507776
->>>>>>> 336809df
+
 
 def test_primitive_element():
     assert primitive_element([sqrt(2)], x) == (x**2 - 2, [1])
